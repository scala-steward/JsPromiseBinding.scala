dist: trusty

sudo: false

addons:
 apt:
   packages:
     - graphviz

language: scala

scala:
  - 2.13.1

jdk:
<<<<<<< HEAD
  - oraclejdk8
=======
  - openjdk11
>>>>>>> f863c3a6

before_cache:
  - find $HOME/.sbt -name '*.lock' -delete
  - find $HOME/.ivy2 -name 'ivydata-*.properties' -delete

cache:
  directories:
    - $HOME/.ivy2/cache
    - $HOME/.sbt/boot/
    - $HOME/.coursier/

before_script:
  - "export DISPLAY=:99.0"
  - "sh -e /etc/init.d/xvfb start"

before_deploy:

deploy:
  - provider: script
    script: sbt ++$TRAVIS_SCALA_VERSION "set every Seq(sonatypeSessionName := \"Travis Job $TRAVIS_JOB_NAME $TRAVIS_JOB_NUMBER ($TRAVIS_JOB_WEB_URL)\", publishTo := sonatypePublishToBundle.value)" publishSigned sonatypeBundleRelease
    skip_cleanup: true
    on:
      all_branches: true
      condition: $GITHUB_PERSONAL_ACCESS_TOKEN<|MERGE_RESOLUTION|>--- conflicted
+++ resolved
@@ -13,11 +13,7 @@
   - 2.13.1
 
 jdk:
-<<<<<<< HEAD
-  - oraclejdk8
-=======
   - openjdk11
->>>>>>> f863c3a6
 
 before_cache:
   - find $HOME/.sbt -name '*.lock' -delete
