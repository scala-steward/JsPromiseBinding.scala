--- conflicted
+++ resolved
@@ -6,21 +6,11 @@
 
 description := "Reactive web framework for Scala.js."
 
-<<<<<<< HEAD
 libraryDependencies += "com.thoughtworks.extractor" %% "extractor" % "1.0.2"
 
-libraryDependencies += "com.lihaoyi" %%% "scalatags" % "0.6.0"
-
-libraryDependencies += "org.scala-js" %%% "scalajs-dom" % "0.9.1"
-
-jsDependencies += RuntimeDOM % Test
-=======
 libraryDependencies += "com.lihaoyi" %%% "scalatags" % "0.6.2"
 
 libraryDependencies += "org.scala-js" %%% "scalajs-dom" % "0.9.1"
-
-libraryDependencies += "org.apache.commons" % "commons-lang3" % "3.4"
->>>>>>> 77efdb3f
 
 libraryDependencies += "org.scalatest" %%% "scalatest" % "3.0.0" % Test
 
