--- conflicted
+++ resolved
@@ -1,8 +1,3 @@
-<<<<<<< HEAD
-version = "2.7.5"
-maxColumn = 120
-=======
 runner.dialect = "scala213"
 version = "3.1.1"
-maxColumn = 80
->>>>>>> d93376af
+maxColumn = 80