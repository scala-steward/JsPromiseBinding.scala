parallelExecution in Global := false

lazy val Binding = crossProject.crossType(CrossType.Pure)

lazy val FutureBinding = crossProject.crossType(CrossType.Pure).dependsOn(Binding)

lazy val dom = project.dependsOn(BindingJS).dependsOn(XmlExtractorJS)

lazy val route = project.dependsOn(BindingJS)

lazy val JsPromiseBinding = project.dependsOn(BindingJS)

lazy val BindingJS = Binding.js.addSbtFiles(file("../build.sbt.shared"))

lazy val BindingJVM = Binding.jvm.addSbtFiles(file("../build.sbt.shared"))

lazy val FutureBindingJS = FutureBinding.js.addSbtFiles(file("../build.sbt.shared"))

lazy val FutureBindingJVM = FutureBinding.jvm.addSbtFiles(file("../build.sbt.shared"))

lazy val XmlExtractor = crossProject.crossType(CrossType.Pure)

lazy val XmlExtractorJS = XmlExtractor.js.addSbtFiles(file("../build.sbt.shared"))

lazy val XmlExtractorJVM = XmlExtractor.jvm.addSbtFiles(file("../build.sbt.shared"))


organization in ThisBuild := "com.thoughtworks.binding"

crossScalaVersions := Seq(
  "2.10.6",
  "2.11.8",
  "2.12.0"
)

developers in ThisBuild := List(
  Developer(
    "Atry",
    "杨博 (Yang Bo)",
    "pop.atry@gmail.com",
    url("https://github.com/Atry")
  )
)

name in ThisBuild := "Binding.scala"

publishArtifact := false

<<<<<<< HEAD
lazy val unidoc = project.settings(scalaJavaUnidocSettings).settings(
  UnidocKeys.unidocProjectFilter in ScalaUnidoc in UnidocKeys.unidoc := inAnyProject -- inProjects(XmlExtractorJVM, BindingJVM, FutureBindingJVM),
  doc in Compile := (UnidocKeys.unidoc in Compile).value.head,
  addCompilerPlugin("org.scalamacros" % "paradise" % "2.1.0" cross CrossVersion.full),
  scalacOptions += "-Xexperimental",
  scalacOptions in Compile in doc ++= {
    Seq("-doc-title", (name in ThisBuild).value)
  },
  scalacOptions in Compile in doc ++= {
    Seq("-doc-version", version.value)
  },
  scalacOptions in Compile in doc += "-groups",
  scalacOptions in Compile in doc += "-diagrams",
  scalacOptions in Compile in doc += "-implicits",
  scalacOptions in Compile in doc ++= {
    if (scalaBinaryVersion.value == "2.11") {
      Seq("-author")
    } else {
      Seq()
    }
  },
  publishArtifact in packageSrc := false,
  publishArtifact in packageBin := false,
  releasePublishArtifactsAction <<= PgpKeys.publishSigned
)

licenses in ThisBuild += "MIT" -> url("http://opensource.org/licenses/MIT")

startYear in ThisBuild := Some(2015)

homepage in ThisBuild := Some(url(s"https://github.com/ThoughtWorksInc/${(name in ThisBuild).value}"))

scmInfo in ThisBuild := Some(ScmInfo(
  url(s"https://github.com/ThoughtWorksInc/${(name in ThisBuild).value}"),
  s"scm:git:git://github.com/ThoughtWorksInc/${(name in ThisBuild).value}.git",
  Some(s"scm:git:git@github.com:ThoughtWorksInc/${(name in ThisBuild).value}.git")))

releaseUseGlobalVersion := true

releaseCrossBuild := true

import ReleaseTransformations._

sonatypeProfileName := "com.thoughtworks.binding"

pgpSecretRing := baseDirectory.value / "secret" / "secring.asc"

pgpPublicRing := baseDirectory.value / "pubring.asc"

pgpPassphrase := Some(Array.empty)

releaseProcess := {
  releaseProcess.value.patch(releaseProcess.value.indexOf(pushChanges), Seq[ReleaseStep](releaseStepCommand("sonatypeRelease")), 0)
}

releaseProcess -= runClean

releaseProcess -= runTest
=======
lazy val unidoc = project
  .enablePlugins(StandaloneUnidoc)
  .settings(
    UnidocKeys.unidocProjectFilter in ScalaUnidoc in UnidocKeys.unidoc := {
      inAnyProject -- inProjects(BindingJVM, FutureBindingJVM)
    },
    addCompilerPlugin("org.scalamacros" % "paradise" % "2.1.0" cross CrossVersion.full),
    scalacOptions += "-Xexperimental"
  )
>>>>>>> 77efdb3f

startYear in ThisBuild := Some(2015)<|MERGE_RESOLUTION|>--- conflicted
+++ resolved
@@ -46,75 +46,14 @@
 
 publishArtifact := false
 
-<<<<<<< HEAD
-lazy val unidoc = project.settings(scalaJavaUnidocSettings).settings(
-  UnidocKeys.unidocProjectFilter in ScalaUnidoc in UnidocKeys.unidoc := inAnyProject -- inProjects(XmlExtractorJVM, BindingJVM, FutureBindingJVM),
-  doc in Compile := (UnidocKeys.unidoc in Compile).value.head,
-  addCompilerPlugin("org.scalamacros" % "paradise" % "2.1.0" cross CrossVersion.full),
-  scalacOptions += "-Xexperimental",
-  scalacOptions in Compile in doc ++= {
-    Seq("-doc-title", (name in ThisBuild).value)
-  },
-  scalacOptions in Compile in doc ++= {
-    Seq("-doc-version", version.value)
-  },
-  scalacOptions in Compile in doc += "-groups",
-  scalacOptions in Compile in doc += "-diagrams",
-  scalacOptions in Compile in doc += "-implicits",
-  scalacOptions in Compile in doc ++= {
-    if (scalaBinaryVersion.value == "2.11") {
-      Seq("-author")
-    } else {
-      Seq()
-    }
-  },
-  publishArtifact in packageSrc := false,
-  publishArtifact in packageBin := false,
-  releasePublishArtifactsAction <<= PgpKeys.publishSigned
-)
-
-licenses in ThisBuild += "MIT" -> url("http://opensource.org/licenses/MIT")
-
-startYear in ThisBuild := Some(2015)
-
-homepage in ThisBuild := Some(url(s"https://github.com/ThoughtWorksInc/${(name in ThisBuild).value}"))
-
-scmInfo in ThisBuild := Some(ScmInfo(
-  url(s"https://github.com/ThoughtWorksInc/${(name in ThisBuild).value}"),
-  s"scm:git:git://github.com/ThoughtWorksInc/${(name in ThisBuild).value}.git",
-  Some(s"scm:git:git@github.com:ThoughtWorksInc/${(name in ThisBuild).value}.git")))
-
-releaseUseGlobalVersion := true
-
-releaseCrossBuild := true
-
-import ReleaseTransformations._
-
-sonatypeProfileName := "com.thoughtworks.binding"
-
-pgpSecretRing := baseDirectory.value / "secret" / "secring.asc"
-
-pgpPublicRing := baseDirectory.value / "pubring.asc"
-
-pgpPassphrase := Some(Array.empty)
-
-releaseProcess := {
-  releaseProcess.value.patch(releaseProcess.value.indexOf(pushChanges), Seq[ReleaseStep](releaseStepCommand("sonatypeRelease")), 0)
-}
-
-releaseProcess -= runClean
-
-releaseProcess -= runTest
-=======
 lazy val unidoc = project
   .enablePlugins(StandaloneUnidoc)
   .settings(
     UnidocKeys.unidocProjectFilter in ScalaUnidoc in UnidocKeys.unidoc := {
-      inAnyProject -- inProjects(BindingJVM, FutureBindingJVM)
+      inAnyProject -- inProjects(XmlExtractorJVM, BindingJVM, FutureBindingJVM)
     },
     addCompilerPlugin("org.scalamacros" % "paradise" % "2.1.0" cross CrossVersion.full),
     scalacOptions += "-Xexperimental"
   )
->>>>>>> 77efdb3f
 
 startYear in ThisBuild := Some(2015)