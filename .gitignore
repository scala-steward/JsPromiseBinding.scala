--- conflicted
+++ resolved
@@ -8,7 +8,6 @@
 .lib/
 dist/*
 target/
-<<<<<<< HEAD
 lib_managed/
 src_managed/
 project/boot/
@@ -29,9 +28,5 @@
 .java-version
 
 # Files created for deployment
-secret/
 local.sbt
-=======
-local.sbt
-secret/
->>>>>>> 8f480304
+secret/