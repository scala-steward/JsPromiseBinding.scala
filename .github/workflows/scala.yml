name: Scala CI

on:
  push:
    branches-ignore:
      - "update/**"
    tags:
      - "v*"
  pull_request:

jobs:
  build:
    runs-on: ubuntu-latest

    strategy:
      fail-fast: false
      matrix:
<<<<<<< HEAD
        scala:
          - 2.12.15

    steps:
      - uses: actions/checkout@v3
        with:
          fetch-depth: 0 # Need the git history for sbt-dynver to determine the version
      - name: Set up JDK 11
        uses: actions/setup-java@v3
        with:
          java-version: "11"
          distribution: temurin
      - name: Cache SBT
        uses: actions/cache@v3
        with:
          path: |
            ~/.ivy2/local/
            ~/.ivy2/cache/
            ~/.sbt/
            ~/.coursier/
          key: |
            ${{runner.os}}-${{matrix.scala}}-${{hashFiles('**/*.sbt')}}-${{matrix.sbt-args}}
            ${{runner.os}}-${{matrix.scala}}-${{hashFiles('**/*.sbt')}}-
            ${{runner.os}}-${{matrix.scala}}-
      - name: Run tests
        run: sbt ${{matrix.sbt-args}} ++${{ matrix.scala }} test
      - name: Publish to Maven Central Repository
        env:
          GITHUB_PERSONAL_ACCESS_TOKEN: ${{secrets.PERSONAL_ACCESS_TOKEN}}
        if: ${{ env.GITHUB_PERSONAL_ACCESS_TOKEN != '' && github.event_name != 'pull_request' }}
        run: sbt ${{matrix.sbt-args}} ++${{ matrix.scala }} "set every Seq(sonatypeSessionName := \"${{github.workflow}} ${{github.run_id}}-${{github.run_number}}-${{github.run_attempt}}-$$ ${{ matrix.scala }}\", publishTo := sonatypePublishToBundle.value)" publishSigned sonatypeBundleRelease
=======
        include:
        - scala: 2.13.4
          sbt-args: --addPluginSbtFile=project/plugins.sbt.scalajs06
        - scala: 2.13.10
        - scala: 3.2.1

    steps:
    - uses: actions/checkout@v2
      with:
        fetch-depth: 0 # Need the git history for sbt-dynver to determine the version
    - name: Set up JDK 11
      uses: actions/setup-java@v2
      with:
        java-version: '11'
        distribution: temurin
    - name: Cache SBT
      uses: actions/cache@v2
      with:
        path: | 
          ~/.ivy2/local/
          ~/.ivy2/cache/
          ~/.sbt/
          ~/.coursier/
        key: |
          ${{ runner.os }}-${{matrix.scala}}-${{ hashFiles('**/*.sbt') }}
          ${{ runner.os }}-${{matrix.scala}}-
    - name: Run tests
      run: sbt ${{matrix.sbt-args}} ++${{ matrix.scala }} test
    - name: Publish to Maven Central Repository
      env:
        GITHUB_PERSONAL_ACCESS_TOKEN: ${{secrets.PERSONAL_ACCESS_TOKEN}}
      if: ${{ env.GITHUB_PERSONAL_ACCESS_TOKEN != '' }}
      run: sbt ${{matrix.sbt-args}} ++${{ matrix.scala }} "set every Seq(sonatypeSessionName := \"${{github.workflow}} ${{github.run_id}}-${{github.run_number}}-${{github.run_attempt}}-$$ ${{ matrix.scala }}\", publishTo := sonatypePublishToBundle.value)" publishSigned sonatypeBundleRelease
>>>>>>> 24e4e7de
<|MERGE_RESOLUTION|>--- conflicted
+++ resolved
@@ -15,9 +15,11 @@
     strategy:
       fail-fast: false
       matrix:
-<<<<<<< HEAD
-        scala:
-          - 2.12.15
+        include:
+        - scala: 2.13.4
+          sbt-args: --addPluginSbtFile=project/plugins.sbt.scalajs06
+        - scala: 2.13.10
+        - scala: 3.2.1
 
     steps:
       - uses: actions/checkout@v3
@@ -46,39 +48,4 @@
         env:
           GITHUB_PERSONAL_ACCESS_TOKEN: ${{secrets.PERSONAL_ACCESS_TOKEN}}
         if: ${{ env.GITHUB_PERSONAL_ACCESS_TOKEN != '' && github.event_name != 'pull_request' }}
-        run: sbt ${{matrix.sbt-args}} ++${{ matrix.scala }} "set every Seq(sonatypeSessionName := \"${{github.workflow}} ${{github.run_id}}-${{github.run_number}}-${{github.run_attempt}}-$$ ${{ matrix.scala }}\", publishTo := sonatypePublishToBundle.value)" publishSigned sonatypeBundleRelease
-=======
-        include:
-        - scala: 2.13.4
-          sbt-args: --addPluginSbtFile=project/plugins.sbt.scalajs06
-        - scala: 2.13.10
-        - scala: 3.2.1
-
-    steps:
-    - uses: actions/checkout@v2
-      with:
-        fetch-depth: 0 # Need the git history for sbt-dynver to determine the version
-    - name: Set up JDK 11
-      uses: actions/setup-java@v2
-      with:
-        java-version: '11'
-        distribution: temurin
-    - name: Cache SBT
-      uses: actions/cache@v2
-      with:
-        path: | 
-          ~/.ivy2/local/
-          ~/.ivy2/cache/
-          ~/.sbt/
-          ~/.coursier/
-        key: |
-          ${{ runner.os }}-${{matrix.scala}}-${{ hashFiles('**/*.sbt') }}
-          ${{ runner.os }}-${{matrix.scala}}-
-    - name: Run tests
-      run: sbt ${{matrix.sbt-args}} ++${{ matrix.scala }} test
-    - name: Publish to Maven Central Repository
-      env:
-        GITHUB_PERSONAL_ACCESS_TOKEN: ${{secrets.PERSONAL_ACCESS_TOKEN}}
-      if: ${{ env.GITHUB_PERSONAL_ACCESS_TOKEN != '' }}
-      run: sbt ${{matrix.sbt-args}} ++${{ matrix.scala }} "set every Seq(sonatypeSessionName := \"${{github.workflow}} ${{github.run_id}}-${{github.run_number}}-${{github.run_attempt}}-$$ ${{ matrix.scala }}\", publishTo := sonatypePublishToBundle.value)" publishSigned sonatypeBundleRelease
->>>>>>> 24e4e7de
+        run: sbt ${{matrix.sbt-args}} ++${{ matrix.scala }} "set every Seq(sonatypeSessionName := \"${{github.workflow}} ${{github.run_id}}-${{github.run_number}}-${{github.run_attempt}}-$$ ${{ matrix.scala }}\", publishTo := sonatypePublishToBundle.value)" publishSigned sonatypeBundleRelease